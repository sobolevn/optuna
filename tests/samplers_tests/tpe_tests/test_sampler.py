--- conflicted
+++ resolved
@@ -40,13 +40,8 @@
 
     # direction=minimize.
     study = optuna.create_study(direction='minimize')
-<<<<<<< HEAD
-    study.optimize(objective, n_trials=4)
+    study.optimize(objective, n_trials=5)
     study._storage.create_new_trial_id(study.study_id)  # Create a running trial.
-=======
-    study.optimize(objective, n_trials=5)
-    study.storage.create_new_trial_id(study.study_id)  # Create a running trial.
->>>>>>> d3bc99f3
 
     in_trial_study = InTrialStudy(study)
 
