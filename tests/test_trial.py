--- conflicted
+++ resolved
@@ -323,10 +323,7 @@
     # type: () -> None
 
     # FixedTrial never prunes trials.
-<<<<<<< HEAD
     assert FixedTrial({}).should_prune() is False
-    assert FixedTrial({}).should_prune(1) is False
-=======
     assert FixedTrial({}).should_prune(1) is False
 
 
@@ -404,5 +401,4 @@
     with patch.object(sampler, 'sample_relative', mock) as mock_object:
         trial_id = study.storage.create_new_trial_id(study.study_id)
         Trial(study, trial_id, disable_relative_sampling=True)
-        assert mock_object.call_count == 0
->>>>>>> 0d58d4e7
+        assert mock_object.call_count == 0