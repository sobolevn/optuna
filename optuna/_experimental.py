--- conflicted
+++ resolved
@@ -90,17 +90,7 @@
 
             if cls.__doc__ is None:
                 cls.__doc__ = ""
-<<<<<<< HEAD
-            docstring = _EXPERIMENTAL_DOCSTRING_TEMPLATE.format(ver=version)
-            indent = _get_indent(cls.__doc__)
-            cls.__doc__ = (
-                _make_func_spec_str(_original_init)
-                + cls.__doc__
-                + textwrap.indent(docstring, indent)
-            )
-=======
             cls.__doc__ += _EXPERIMENTAL_DOCSTRING_TEMPLATE.format(ver=version)
->>>>>>> e23ef651
             return cls
 
         return _experimental_class(f) if inspect.isclass(f) else _experimental_func(f)
